--- conflicted
+++ resolved
@@ -19,11 +19,7 @@
 	go.opentelemetry.io/otel/sdk/metric v0.38.1
 	go.opentelemetry.io/otel/trace v1.15.1
 	gocloud.dev v0.29.0
-<<<<<<< HEAD
-	golang.org/x/sync v0.1.0
-=======
 	golang.org/x/sync v0.2.0
->>>>>>> 443cde9f
 	golang.org/x/sys v0.8.0
 	google.golang.org/grpc v1.55.0
 	google.golang.org/grpc/cmd/protoc-gen-go-grpc v1.3.0
@@ -94,13 +90,8 @@
 	go.opencensus.io v0.24.0 // indirect
 	go.opentelemetry.io/otel/sdk v1.15.1 // indirect
 	golang.org/x/crypto v0.6.0 // indirect
-<<<<<<< HEAD
 	golang.org/x/net v0.10.0 // indirect
 	golang.org/x/oauth2 v0.7.0 // indirect
-=======
-	golang.org/x/net v0.9.0 // indirect
-	golang.org/x/oauth2 v0.6.0 // indirect
->>>>>>> 443cde9f
 	golang.org/x/text v0.9.0 // indirect
 	golang.org/x/xerrors v0.0.0-20220907171357-04be3eba64a2 // indirect
 	google.golang.org/api v0.114.0 // indirect
