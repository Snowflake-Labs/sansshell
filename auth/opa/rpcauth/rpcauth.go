--- conflicted
+++ resolved
@@ -172,11 +172,7 @@
 	if err := g.Eval(ctx, authInput); err != nil {
 		return nil, err
 	}
-<<<<<<< HEAD
-	ctx = addPeerToContext(ctx, authInput.Peer)
-=======
 	ctx = AddPeerToContext(ctx, authInput.Peer)
->>>>>>> a7514468
 	return handler(ctx, req)
 }
 
@@ -193,11 +189,7 @@
 	if err := g.Eval(ctx, authInput); err != nil {
 		return err
 	}
-<<<<<<< HEAD
-	ctx = addPeerToContext(ctx, authInput.Peer)
-=======
 	ctx = AddPeerToContext(ctx, authInput.Peer)
->>>>>>> a7514468
 	return invoker(ctx, method, req, reply, cc, opts...)
 }
 
@@ -227,11 +219,7 @@
 
 func (e *wrappedClientStream) Context() context.Context {
 	e.peerMu.Lock()
-<<<<<<< HEAD
-	ctx := addPeerToContext(e.ClientStream.Context(), e.lastPeerAuthInput)
-=======
 	ctx := AddPeerToContext(e.ClientStream.Context(), e.lastPeerAuthInput)
->>>>>>> a7514468
 	e.peerMu.Unlock()
 	return ctx
 }
@@ -278,11 +266,7 @@
 
 func (e *wrappedStream) Context() context.Context {
 	e.peerMu.Lock()
-<<<<<<< HEAD
-	ctx := addPeerToContext(e.ServerStream.Context(), e.lastPeerAuthInput)
-=======
 	ctx := AddPeerToContext(e.ServerStream.Context(), e.lastPeerAuthInput)
->>>>>>> a7514468
 	e.peerMu.Unlock()
 	return ctx
 }
