--- conflicted
+++ resolved
@@ -165,13 +165,9 @@
 
 type peerInfoKey struct{}
 
-<<<<<<< HEAD
-func addPeerToContext(ctx context.Context, p *PeerAuthInput) context.Context {
-=======
 // AddPeerToContext adds a PeerAuthInput to the context. This is typically
 // added by the rpcauth grpc interceptors.
 func AddPeerToContext(ctx context.Context, p *PeerAuthInput) context.Context {
->>>>>>> a7514468
 	if p == nil {
 		return ctx
 	}
@@ -188,10 +184,6 @@
 		return cached
 	}
 
-<<<<<<< HEAD
-	// If it runs before our rpcauth hooks, let's return the data as best we can.
-=======
->>>>>>> a7514468
 	out := &PeerAuthInput{}
 	p, ok := peer.FromContext(ctx)
 	if !ok {
