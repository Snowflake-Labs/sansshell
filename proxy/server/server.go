/* Copyright (c) 2019 Snowflake Inc. All rights reserved.

   Licensed under the Apache License, Version 2.0 (the
   "License"); you may not use this file except in compliance
   with the License.  You may obtain a copy of the License at

     http://www.apache.org/licenses/LICENSE-2.0

   Unless required by applicable law or agreed to in writing,
   software distributed under the License is distributed on an
   "AS IS" BASIS, WITHOUT WARRANTIES OR CONDITIONS OF ANY
   KIND, either express or implied.  See the License for the
   specific language governing permissions and limitations
   under the License.
*/

// Package server provides the server-side implementation of the
// sansshell proxy server.
package server

import (
	"context"
	"fmt"
	"io"

	"golang.org/x/sync/errgroup"
	"google.golang.org/grpc"

	"github.com/Snowflake-Labs/sansshell/auth/opa/rpcauth"
	pb "github.com/Snowflake-Labs/sansshell/proxy"
	"github.com/Snowflake-Labs/sansshell/telemetry/metrics"
)

// Metrics
var (
	proxyReplyErrorCounter = metrics.MetricDefinition{Name: "proxy_reply_error",
		Description: "number of failure when sending reply to the client"}
	proxyDispatchUnknownReqtypeCounter = metrics.MetricDefinition{Name: "proxy_dispatch_unknown_reqtype",
		Description: "number of dispatch failure due to unknown proxy request type"}
)

// A TargetDialer is used by the proxy server to make connections
// to requested targets
// It encapsulates the various low-level details of making target
// connections (such as client credentials, deadlines, etc) which
// the proxy can use without needing to understand them.
type TargetDialer interface {
	DialContext(ctx context.Context, target string, dialOpts ...grpc.DialOption) (ClientConnCloser, error)
}

// ClientConnCloser is a closeable grpc.ClientConnInterface
type ClientConnCloser interface {
	grpc.ClientConnInterface
	Close() error
}

// an optionsDialer implements TargetDialer using native grpc.Dial
type optionsDialer struct {
	opts []grpc.DialOption
}

// See TargetDialer.DialContext
func (o *optionsDialer) DialContext(ctx context.Context, target string, dialOpts ...grpc.DialOption) (ClientConnCloser, error) {
	opts := o.opts
	opts = append(opts, dialOpts...)
	return grpc.DialContext(ctx, target, opts...)
}

// NewDialer creates a new TargetDialer that uses grpc.Dial with the
// supplied DialOptions
func NewDialer(opts ...grpc.DialOption) TargetDialer {
	return &optionsDialer{opts: opts}
}

// Server implements proxy.ProxyServer
type Server struct {
	// A map of /Package.Service/Method => ServiceMethod
	serviceMap map[string]*ServiceMethod

	// A dialer for making proxy -> target connections
	dialer TargetDialer

	// A policy authorizer, for authorizing proxy -> target requests
	authorizer *rpcauth.Authorizer
}

// Register registers this server with the given ServiceRegistrar
// (typically a grpc.Server)
func (s *Server) Register(sr grpc.ServiceRegistrar) {
	pb.RegisterProxyServer(sr, s)
}

// New creates a new Server which will use the supplied TargetDialer
// for opening new target connections, and the global protobuf
// registry to resolve service methods
// The supplied authorizer is used to authorize requests made
// to targets.
func New(dialer TargetDialer, authorizer *rpcauth.Authorizer) *Server {
	return NewWithServiceMap(dialer, authorizer, LoadGlobalServiceMap())
}

// NewWithServiceMap create a new Server using the supplied TargetDialer
// and service map.
// The supplied authorizer is used to authorize requests made
// to targets.
func NewWithServiceMap(dialer TargetDialer, authorizer *rpcauth.Authorizer, serviceMap map[string]*ServiceMethod) *Server {
	return &Server{
		serviceMap: serviceMap,
		dialer:     dialer,
		authorizer: authorizer,
	}
}

// Proxy implements ProxyServer.Proxy to provide a single bidirectional
// stream which manages requests to a set of one or more backend
// target servers
func (s *Server) Proxy(stream pb.Proxy_ProxyServer) error {
	requestChan := make(chan *pb.ProxyRequest)
	replyChan := make(chan *pb.ProxyReply)

	group, ctx := errgroup.WithContext(stream.Context())

	// create a new TargetStreamSet to manage the target streams
	// associated with this proxy connection
	streamSet := NewTargetStreamSet(s.serviceMap, s.dialer, s.authorizer)

	// A single go-routine for handling all sends to the reply
	// channel
	// While a stream can be safely used for both send and receive
	// simultaneously, it is not safe for multiple goroutines
	// to call "Send" on the same stream
	group.Go(func() error {
		return send(ctx, replyChan, stream)
	})

	// A single go-routine for receiving all incoming requests from
	// the client
	// While a stream can be safely used for both send and receive
	// simultaneously, it is not safe for multiple goroutines
	// to call "Recv" on the same stream
	group.Go(func() error {
		// This double-dispatch is necessary because Recv() will block
		// until the proxy stream itself is cancelled.
		// If dispatch has failed, we need to exit, even though Recv
		// is still active
		// In this case, any error returned from Recv is safe to discard
		// since the errgroup will already contain the correct status
		// to return to the client.
		errChan := make(chan error)
		go func() {
			err := receive(ctx, stream, requestChan)
			select {
			case errChan <- err:
			default:
				// our parent has exited
			}
			close(errChan)
		}()
		select {
		case err := <-errChan:
			return err
		case <-ctx.Done():
			return ctx.Err()
		}
	})

	// This dispatching goroutine manages request dispatch to a set of
	// active target streams
	group.Go(func() error {
		// when we finish dispatching, we're done, and will send no further
		// messages to the reply channel
		// This will signal the Send goroutine to exit
		defer close(replyChan)

		// Create a derived, cancellable context that we can use to tear
		// down all streams in case of error.
		ctx, cancel := context.WithCancel(ctx)

		// Invoke dispatch to handle incoming requests
		err := dispatch(ctx, stream, requestChan, replyChan, streamSet)

		// If dispatch returned with an error, we can cancel all
		// running streams by cancelling their context.
		if err != nil {
			cancel()
		}

		// Wait for running streams to exit.
		streamSet.Wait()

		cancel()
		return err
	})

	// Final RPC status is the status of the waitgroup
	return group.Wait()
}

// send relays messages from `replyChan` to the provided stream
func send(ctx context.Context, replyChan chan *pb.ProxyReply, stream pb.Proxy_ProxyServer) error {
	recorder := metrics.RecorderFromContextOrNoop(ctx)
	for msg := range replyChan {
		if err := stream.Send(msg); err != nil {
			recorder.CounterOrLog(ctx, proxyReplyErrorCounter, 1)
			return err
		}
	}
	return nil
}

// receive relays incoming messages received from the provided stream to `requestChan`
// until EOF (or other error) is received from the stream, or the supplied context is
// done
func receive(ctx context.Context, stream pb.Proxy_ProxyServer, requestChan chan *pb.ProxyRequest) error {
	// Close 'requestChan' when receive returns, since we will
	// never receive any additional messages from the client
	// This can be used by the dispatching goroutine as a single
	// to CloseSend on the target streams
	defer close(requestChan)
	for {
		// Receive from the client stream
		// This will block, but can return early
		// if the stream context is cancelled
		req, err := stream.Recv()
		if err == io.EOF {
			// On the server, io.EOF indicates that the
			// client has issued as CloseSend(), and will
			// issue no further requests
			// Returning here will close requestChan, which
			// we can use as a signal to propogate the CloseSend
			// to all running target streams
			return nil
		}
		if err != nil {
			return err
		}
		select {
		case requestChan <- req:
		case <-ctx.Done():
			return ctx.Err()
		}
	}
}

// dispatch manages incoming requests from `requestChan` by routing them to the supplied stream set
func dispatch(ctx context.Context, stream pb.Proxy_ProxyServer, requestChan chan *pb.ProxyRequest, replyChan chan *pb.ProxyReply, streamSet *TargetStreamSet) error {
	// Channel to track streams that have completed and should
	// be removed from the stream set
	doneChan := make(chan uint64)
	recorder := metrics.RecorderFromContextOrNoop(ctx)
	var addedPeerToContext bool
	for {
		select {
		case <-ctx.Done():
			// Our context has ended. This should propogate automtically
			// to all target streams
			return ctx.Err()
		case closedStream := <-doneChan:
			// A stream has closed, and sent its final ServerClose status
			// Remove it from the active streams list. Further messages
			// received with this stream ID will return an error to the
			// client.
			streamSet.Remove(closedStream)
		case req, ok := <-requestChan:
			if !ok {
				// The request channel has been closed
				// This could occur if the proxy client executes
				// a CloseSend(), or Send/Recv() from the client
				// stream has failed with an error
				// In the latter case, the context cancellation
				// should eventually propagate to the target
				// streams, and cause them to finish
				// In either case, we should let the target streams
				// know that no further requests will be arriving
				streamSet.ClientCloseAll()
				return nil
			}
<<<<<<< HEAD
			// Peer information might not be properly populated until rpcauth
			// evaluates the initial received message, so let's grab fresh
			// peer information when we know we've gotten at least one message.
			ctx = rpcauth.AddPeerToContext(ctx, rpcauth.PeerInputFromContext(stream.Context()))
=======
			if !addedPeerToContext {
				// Peer information might not be properly populated until rpcauth
				// evaluates the initial received message, so let's grab fresh
				// peer information when we know we've gotten at least one message.
				ctx = rpcauth.AddPeerToContext(ctx, rpcauth.PeerInputFromContext(stream.Context()))
				addedPeerToContext = true
			}
>>>>>>> 7a678911
			// We have a new request
			switch req.Request.(type) {
			case *pb.ProxyRequest_StartStream:
				if err := streamSet.Add(ctx, req.GetStartStream(), replyChan, doneChan); err != nil {
					return err
				}
			case *pb.ProxyRequest_StreamData:
				if err := streamSet.Send(ctx, req.GetStreamData()); err != nil {
					return err
				}
			case *pb.ProxyRequest_ClientCancel:
				if err := streamSet.ClientCancel(req.GetClientCancel()); err != nil {
					return err
				}
			case *pb.ProxyRequest_ClientClose:
				if err := streamSet.ClientClose(req.GetClientClose()); err != nil {
					return err
				}
			default:
				recorder.CounterOrLog(ctx, proxyDispatchUnknownReqtypeCounter, 1)
				return fmt.Errorf("unhandled request type %T", req.Request)
			}
		}
	}
}<|MERGE_RESOLUTION|>--- conflicted
+++ resolved
@@ -275,12 +275,6 @@
 				streamSet.ClientCloseAll()
 				return nil
 			}
-<<<<<<< HEAD
-			// Peer information might not be properly populated until rpcauth
-			// evaluates the initial received message, so let's grab fresh
-			// peer information when we know we've gotten at least one message.
-			ctx = rpcauth.AddPeerToContext(ctx, rpcauth.PeerInputFromContext(stream.Context()))
-=======
 			if !addedPeerToContext {
 				// Peer information might not be properly populated until rpcauth
 				// evaluates the initial received message, so let's grab fresh
@@ -288,7 +282,6 @@
 				ctx = rpcauth.AddPeerToContext(ctx, rpcauth.PeerInputFromContext(stream.Context()))
 				addedPeerToContext = true
 			}
->>>>>>> 7a678911
 			// We have a new request
 			switch req.Request.(type) {
 			case *pb.ProxyRequest_StartStream:
