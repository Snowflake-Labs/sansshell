--- conflicted
+++ resolved
@@ -44,15 +44,10 @@
 // unless you're a subcommand of a subcommand and then you'll want more.
 func GenerateSynopsis(c *subcommands.Commander, leading int) string {
 	b := &bytes.Buffer{}
-<<<<<<< HEAD
-	w := tabwriter.NewWriter(b, 2, 8, 2, '\t', 0)
+	w := tabwriter.NewWriter(b, 8, 0, 2, ' ', 0)
 	if _, err := w.Write([]byte("\n")); err != nil {
 		panic(fmt.Sprintf("buffer write failed: %v", err))
 	}
-=======
-	w := tabwriter.NewWriter(b, 8, 0, 2, ' ', 0)
-	w.Write([]byte("\n"))
->>>>>>> aeb4cdd0
 	fn := func(c *subcommands.CommandGroup, comm subcommands.Command) {
 		switch comm.Name() {
 		case "help", "flags", "commands":
