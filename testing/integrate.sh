--- conflicted
+++ resolved
@@ -260,13 +260,7 @@
 echo "Checking coverage - logs in ${LOGS}/cover.log"
 echo
 go test -timeout 30s -v -coverprofile=/tmp/go-code-cover ./... >& ${LOGS}/cover.log
-<<<<<<< HEAD
 check_status $? ${LOGS}/cover.log coverage
-=======
-RC=$?
-cat ${LOGS}/cover.log
-check_status ${RC} coverage
->>>>>>> 1062680b
 
 # Print out coverage stats
 egrep "^ok.*coverage:.*of.statements|no test files" ${LOGS}/cover.log > ${LOGS}/cover-filtered.log
