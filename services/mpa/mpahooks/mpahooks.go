/* Copyright (c) 2023 Snowflake Inc. All rights reserved.

   Licensed under the Apache License, Version 2.0 (the
   "License"); you may not use this file except in compliance
   with the License.  You may obtain a copy of the License at

     http://www.apache.org/licenses/LICENSE-2.0

   Unless required by applicable law or agreed to in writing,
   software distributed under the License is distributed on an
   "AS IS" BASIS, WITHOUT WARRANTIES OR CONDITIONS OF ANY
   KIND, either express or implied.  See the License for the
   specific language governing permissions and limitations
   under the License.
*/

// Package mpahooks provides grpc interceptors and other helpers for implementing MPA.
package mpahooks

import (
	"context"
	"errors"
	"fmt"
	"os"
	"sort"
	"strings"

	"github.com/Snowflake-Labs/sansshell/auth/opa/proxiedidentity"
	"github.com/Snowflake-Labs/sansshell/auth/opa/rpcauth"
	"github.com/Snowflake-Labs/sansshell/proxy/proxy"
	"github.com/Snowflake-Labs/sansshell/services/mpa"
	"github.com/Snowflake-Labs/sansshell/services/util"
	"github.com/google/go-cmp/cmp"
	"google.golang.org/grpc"
	"google.golang.org/grpc/metadata"
	"google.golang.org/protobuf/encoding/protojson"
	"google.golang.org/protobuf/proto"
	"google.golang.org/protobuf/reflect/protoregistry"
	"google.golang.org/protobuf/testing/protocmp"
	"google.golang.org/protobuf/types/known/anypb"
)

const (
	// reqMPAKey is the key name that must exist in the incoming
	// context metadata if the client wants to do an MPA request.
	reqMPAKey = "sansshell-mpa-request-id"
)

// WithMPAInMetadata adds a MPA ID to the grpc metadata of an outgoing RPC call
func WithMPAInMetadata(ctx context.Context, mpaID string) context.Context {
	return metadata.AppendToOutgoingContext(ctx, reqMPAKey, mpaID)
}

// MPAFromIncomingContext reads a MPA ID from the grpc metadata of an incoming RPC call
func MPAFromIncomingContext(ctx context.Context) (mpaID string, ok bool) {
	md, ok := metadata.FromIncomingContext(ctx)
	if !ok {
		return "", false
	}
	v := md.Get(reqMPAKey)
	if len(v) == 0 {
		return "", false
	}
	return v[0], true
}

// ActionMatchesInput returns an error if an MPA action doesn't match the
// message being checked in the RPCAuthInput.
func ActionMatchesInput(ctx context.Context, action *mpa.Action, input *rpcauth.RPCAuthInput) error {
	var justification string
	if j := input.Metadata[rpcauth.ReqJustKey]; len(j) > 0 {
		justification = j[0]
	}

	// Transform the rpcauth input into the original proto
	mt, err := protoregistry.GlobalTypes.FindMessageByURL(input.MessageType)
	if err != nil {
		return fmt.Errorf("unable to find proto type: %v", err)
	}
	m2 := mt.New().Interface()
	if err := protojson.Unmarshal([]byte(input.Message), m2); err != nil {
		return fmt.Errorf("could not marshal input into %v: %v", input.Message, err)
	}
	var msg anypb.Any
	if err := msg.MarshalFrom(m2); err != nil {
		return fmt.Errorf("unable to marshal into anyproto: %v", err)
	}
	if input.Peer == nil || input.Peer.Principal == nil {
		return fmt.Errorf("missing peer information")
	}

	// Prefer using a proxied identity if provided
	user := input.Peer.Principal.ID
<<<<<<< HEAD

=======
>>>>>>> 7a678911
	if p := proxiedidentity.FromContext(ctx); p != nil {
		user = p.ID
	}

	sentAct := &mpa.Action{
		User:          user,
		Method:        input.Method,
		Justification: justification,
		Message:       &msg,
	}
	// Make sure to use an any-proto-aware comparison
	if !cmp.Equal(action, sentAct, protocmp.Transform()) {
		return fmt.Errorf("request doesn't match mpa approval: want %v, got %v", action, sentAct)
	}
	return nil
}

func createAndBlockOnSingleTargetMPA(ctx context.Context, method string, req any, cc *grpc.ClientConn) (mpaID string, err error) {
	p, ok := req.(proto.Message)
	if !ok {
		return "", fmt.Errorf("unable to cast req to proto: %v", req)
	}

	var msg anypb.Any
	if err := msg.MarshalFrom(p); err != nil {
		return "", fmt.Errorf("unable to marshal into anyproto: %v", err)
	}

	mpaClient := mpa.NewMpaClient(cc)
	result, err := mpaClient.Store(ctx, &mpa.StoreRequest{
		Method:  method,
		Message: &msg,
	})
	if err != nil {
		return "", err
	}
	if len(result.Approver) == 0 {
		fmt.Fprintln(os.Stderr, "Multi party auth requested, ask an approver to run:")
		fmt.Fprintf(os.Stderr, "  sanssh -targets %v mpa approve %v\n", cc.Target(), result.Id)
		_, err := mpaClient.WaitForApproval(ctx, &mpa.WaitForApprovalRequest{Id: result.Id})
		if err != nil {
			return "", err
		}
	}
	return result.Id, nil
}

// UnaryClientIntercepter is a grpc.UnaryClientIntercepter that will perform the MPA flow.
func UnaryClientIntercepter() grpc.UnaryClientInterceptor {
	return func(ctx context.Context, method string, req, reply any, cc *grpc.ClientConn, invoker grpc.UnaryInvoker, opts ...grpc.CallOption) error {
		// Our interceptor will run for all gRPC calls, including ones used inside the interceptor.
		// We need to bail early on MPA-related ones to prevent infinite recursion.
		if method == "/Mpa.Mpa/Store" || method == "/Mpa.Mpa/WaitForApproval" {
			return invoker(ctx, method, req, reply, cc, opts...)
		}

		mpaID, err := createAndBlockOnSingleTargetMPA(ctx, method, req, cc)
		if err != nil {
			return err
		}

		ctx = WithMPAInMetadata(ctx, mpaID)
		// Complete the call
		return invoker(ctx, method, req, reply, cc, opts...)
	}
}

// newStreamAfterFirstSend creates a grpc.ClientStream that doesn't attempt to begin
// the stream until SendMsg is first called. This is useful if we want to let the initial
// message affect how we set up the stream and supply metadata.
func newStreamAfterFirstSend(sendMsg func(m any) (grpc.ClientStream, error)) grpc.ClientStream {
	return &delayedStartStream{
		sendMsg:    sendMsg,
		innerReady: make(chan struct{}),
	}
}

type delayedStartStream struct {
	sendMsg    func(m any) (grpc.ClientStream, error)
	inner      grpc.ClientStream
	innerReady chan struct{}
}

func (w *delayedStartStream) SendMsg(m any) error {
	if w.inner == nil {
		s, err := w.sendMsg(m)
		if err != nil {
			return err
		}
		w.inner = s
		close(w.innerReady)
	}

	return w.inner.SendMsg(m)
}

func (w *delayedStartStream) Header() (metadata.MD, error) {
	<-w.innerReady
	return w.inner.Header()
}
func (w *delayedStartStream) Trailer() metadata.MD {
	<-w.innerReady
	return w.inner.Trailer()
}
func (w *delayedStartStream) CloseSend() error {
	<-w.innerReady
	return w.inner.CloseSend()
}
func (w *delayedStartStream) Context() context.Context {
	<-w.innerReady
	return w.inner.Context()
}
func (w *delayedStartStream) RecvMsg(m any) error {
	<-w.innerReady
	return w.inner.RecvMsg(m)
}

// StreamClientIntercepter is a grpc.StreamClientInterceptor that will perform
// the MPA flow.
func StreamClientIntercepter() grpc.StreamClientInterceptor {
	return func(ctx context.Context, desc *grpc.StreamDesc, cc *grpc.ClientConn, method string, streamer grpc.Streamer, opts ...grpc.CallOption) (grpc.ClientStream, error) {
		if method == "/Proxy.Proxy/Proxy" {
			// No need to intercept proxying, that's handled specially.
			return streamer(ctx, desc, cc, method, opts...)
		}

		return newStreamAfterFirstSend(func(m any) (grpc.ClientStream, error) {
			// Figure out the MPA request
			mpaID, err := createAndBlockOnSingleTargetMPA(ctx, method, m, cc)
			if err != nil {
				return nil, err
			}

			// Now establish the stream we actually want because we can only do so after
			// we put the MPA ID in the metadata.
			ctx := WithMPAInMetadata(ctx, mpaID)
			return streamer(ctx, desc, cc, method, opts...)
		}), nil
	}
}

func createAndBlockOnProxiedMPA(ctx context.Context, method string, args any, conn *proxy.Conn, state *util.ExecuteState) (mpaID string, err error) {
	p, ok := args.(proto.Message)
	if !ok {
		return "", fmt.Errorf("unable to cast args to proto: %v", args)
	}
	var msg anypb.Any
	if err := msg.MarshalFrom(p); err != nil {
		return "", fmt.Errorf("unable to marshal into anyproto: %v", err)
	}
	mpaClient := mpa.NewMpaClientProxy(conn)
	ch, err := mpaClient.StoreOneMany(ctx, &mpa.StoreRequest{
		Method:  method,
		Message: &msg,
	})
	if err != nil {
		return "", err
	}
	mpaIdToTargets := make(map[string][]string)
	var targetsNeedingApproval []string
	for r := range ch {
		if r.Error != nil {
			fmt.Fprintf(state.Err[r.Index], "Unable to request MPA: %v\n", r.Error)
		}
		mpaIdToTargets[r.Resp.Id] = append(mpaIdToTargets[r.Resp.Id], r.Target)
		if len(r.Resp.Approver) == 0 {
			// Only print out messages for not-yet-approved requests
			targetsNeedingApproval = append(targetsNeedingApproval, r.Target)
		}
		mpaID = r.Resp.Id
	}

	if len(mpaIdToTargets) > 1 {
		var idMsgs []string
		for id, targets := range mpaIdToTargets {
			sort.Strings(targets)
			idMsgs = append(idMsgs, id+": "+strings.Join(targets, ","))
		}
		sort.Strings(idMsgs)
		for _, m := range idMsgs {
			fmt.Fprintln(os.Stderr, m)
		}
		return "", errors.New("Multiple MPA IDs generated, command needs to be run separately for each id.")
	}

	if len(targetsNeedingApproval) > 0 {
		fmt.Fprintln(os.Stderr, "Waiting for multi-party approval on all targets, ask an approver to run:")
		fmt.Fprintf(os.Stderr, "  sanssh -proxy %v -targets %v mpa approve %v\n", conn.Proxy().Target(), strings.Join(targetsNeedingApproval, ","), mpaID)
		// We call WaitForApproval on all targets, even ones already approved. This is silly but not harmful.
		waitCh, err := mpaClient.WaitForApprovalOneMany(ctx, &mpa.WaitForApprovalRequest{Id: mpaID})
		if err != nil {
			return "", err
		}
		for r := range waitCh {
			if r.Error != nil {
				fmt.Fprintf(state.Err[r.Index], "Error when waiting for MPA approval: %v\n", r.Error)
			}
		}
	}
	return mpaID, nil
}

// ProxyClientUnaryInterceptor will perform the MPA flow prior to making the desired RPC
// calls through the proxy.
func ProxyClientUnaryInterceptor(state *util.ExecuteState) proxy.UnaryInterceptor {
	return func(ctx context.Context, conn *proxy.Conn, method string, args any, invoker proxy.UnaryInvoker, opts ...grpc.CallOption) (<-chan *proxy.Ret, error) {
		// Our hook will run for all gRPC calls, including ones used inside the interceptor.
		// We need to bail early on MPA-related ones to prevent infinite recursion.
		if method == "/Mpa.Mpa/Store" || method == "/Mpa.Mpa/WaitForApproval" {
			return invoker(ctx, method, args, opts...)
		}

		mpaID, err := createAndBlockOnProxiedMPA(ctx, method, args, conn, state)
		if err != nil {
			return nil, err
		}

		// Now that we have our approvals, make our call.
		ctx = WithMPAInMetadata(ctx, mpaID)
		return invoker(ctx, method, args, opts...)
	}
}

// ProxyClientStreamInterceptor will perform the MPA flow prior to making the desired streaming
// RPC calls through the proxy.
func ProxyClientStreamInterceptor(state *util.ExecuteState) proxy.StreamInterceptor {
	return func(ctx context.Context, desc *grpc.StreamDesc, cc *proxy.Conn, method string, streamer proxy.Streamer, opts ...grpc.CallOption) (grpc.ClientStream, error) {
		return newStreamAfterFirstSend(func(args any) (grpc.ClientStream, error) {
			// Figure out the MPA request
			mpaID, err := createAndBlockOnProxiedMPA(ctx, method, args, cc, state)
			if err != nil {
				return nil, err
			}

			// Now establish the stream we actually want because we can only do so after
			// we put the MPA ID in the metadata.
			ctx := WithMPAInMetadata(ctx, mpaID)
			return streamer(ctx, desc, method, opts...)
		}), nil
	}
}

// ProxyMPAAuthzHook populates MPA information in the input message
func ProxyMPAAuthzHook() rpcauth.RPCAuthzHook {
	return rpcauth.RPCAuthzHookFunc(func(ctx context.Context, input *rpcauth.RPCAuthInput) error {
		mpaID, ok := MPAFromIncomingContext(ctx)
		if !ok {
			// No need to call out if MPA wasn't requested
			return nil
		}

		if input.Environment == nil || !input.Environment.NonHostPolicyCheck {
			// Proxies will evaluate OPA polices on both proxy-level calls and host-level
			// calls. We want to only gather MPA info for host-level calls.
			return nil
		}

		if input.TargetConn == nil {
			// If there's no host, we can't call out to the host.
			return nil
		}

		client := mpa.NewMpaClient(input.TargetConn)
		resp, err := client.Get(ctx, &mpa.GetRequest{Id: mpaID})
		if err != nil {
			return fmt.Errorf("failed getting MPA info: %v", err)
		}

		if err := ActionMatchesInput(ctx, resp.Action, input); err != nil {
			return err
		}
		for _, a := range resp.Approver {
			input.Approvers = append(input.Approvers, &rpcauth.PrincipalAuthInput{
				ID:     a.Id,
				Groups: a.Groups,
			})
		}
		return nil
	})
}<|MERGE_RESOLUTION|>--- conflicted
+++ resolved
@@ -91,10 +91,6 @@
 
 	// Prefer using a proxied identity if provided
 	user := input.Peer.Principal.ID
-<<<<<<< HEAD
-
-=======
->>>>>>> 7a678911
 	if p := proxiedidentity.FromContext(ctx); p != nil {
 		user = p.ID
 	}
