--- conflicted
+++ resolved
@@ -118,13 +118,8 @@
 
 func callerIdentity(ctx context.Context) (*rpcauth.PrincipalAuthInput, bool) {
 	// Prefer using a proxied identity if provided
-<<<<<<< HEAD
-
-	if p := proxiedidentity.FromContext(ctx); p != nil {
-=======
 	p := proxiedidentity.FromContext(ctx)
 	if p != nil {
->>>>>>> 7a678911
 		return p, true
 	}
 	peer := rpcauth.PeerInputFromContext(ctx)
