--- conflicted
+++ resolved
@@ -3,20 +3,12 @@
 import (
 	"bytes"
 	"context"
-<<<<<<< HEAD
-	"os/exec"
-	"path/filepath"
-
-	"github.com/go-logr/logr"
-
-=======
 	"io"
-	"log"
 	"os/exec"
 	"path/filepath"
 
 	"github.com/Snowflake-Labs/sansshell/proxy/proxy"
->>>>>>> 64be7f1b
+	"github.com/go-logr/logr"
 	"google.golang.org/grpc/codes"
 	"google.golang.org/grpc/status"
 )
