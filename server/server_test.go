--- conflicted
+++ resolved
@@ -48,11 +48,7 @@
 
 func TestMain(m *testing.M) {
 	lis = bufconn.Listen(bufSize)
-<<<<<<< HEAD
-	s, err := BuildServer(nil, policy, logr.Discard())
-=======
-	s, err := BuildServer(nil, policy, lis.Addr())
->>>>>>> 64be7f1b
+	s, err := BuildServer(nil, policy, lis.Addr(), logr.Discard())
 	if err != nil {
 		log.Fatalf("Could not build server: %s", err)
 	}
