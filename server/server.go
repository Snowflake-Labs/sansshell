--- conflicted
+++ resolved
@@ -21,11 +21,7 @@
 		return fmt.Errorf("failed to listen: %v", err)
 	}
 
-<<<<<<< HEAD
-	s, err := BuildServer(c, policy, logger)
-=======
-	s, err := BuildServer(c, policy, lis.Addr())
->>>>>>> 64be7f1b
+	s, err := BuildServer(c, policy, lis.Addr(), logger)
 	if err != nil {
 		return err
 	}
@@ -36,9 +32,8 @@
 // BuildServer creates a gRPC server, attaches the OPA policy interceptor,
 // registers all of the imported SansShell modules. Separating this from Serve
 // primarily facilitates testing.
-<<<<<<< HEAD
-func BuildServer(c credentials.TransportCredentials, policy string, logger logr.Logger) (*grpc.Server, error) {
-	authz, err := rpcauth.NewWithPolicy(context.Background(), policy)
+func BuildServer(c credentials.TransportCredentials, policy string, address net.Addr, logger logr.Logger) (*grpc.Server, error) {
+	authz, err := rpcauth.NewWithPolicy(context.Background(), policy, rpcauth.HostNetHook(address))
 	if err != nil {
 		return nil, err
 	}
@@ -50,14 +45,6 @@
 		grpc.ChainStreamInterceptor(telemetry.StreamServerLogInterceptor(logger), authz.AuthorizeStream),
 	}
 	s := grpc.NewServer(opts...)
-=======
-func BuildServer(c credentials.TransportCredentials, policy string, address net.Addr) (*grpc.Server, error) {
-	authz, err := rpcauth.NewWithPolicy(context.Background(), policy, rpcauth.HostNetHook(address))
-	if err != nil {
-		return nil, err
-	}
-	s := grpc.NewServer(grpc.Creds(c), grpc.UnaryInterceptor(authz.Authorize), grpc.StreamInterceptor(authz.AuthorizeStream))
->>>>>>> 64be7f1b
 	for _, sansShellService := range services.ListServices() {
 		sansShellService.Register(s)
 	}
