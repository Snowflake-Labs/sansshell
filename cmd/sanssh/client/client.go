--- conflicted
+++ resolved
@@ -413,25 +413,6 @@
 			state.Out = output[:1]
 			state.Err = errors[:1]
 		}
-<<<<<<< HEAD
-	}
-
-	// Remainder or the fall through case of no targets (i.e. a proxy command).
-	if len(rs.Targets)-batchCnt*rs.BatchSize > 0 || len(rs.Targets) == 0 {
-		conn, err := proxy.DialContext(ctx, rs.Proxy, rs.Targets[batchCnt*rs.BatchSize:], ops...)
-		if err != nil {
-			fmt.Fprintf(os.Stderr, "Could not connect to proxy %q node(s) in last batch: %v\n", rs.Proxy, err)
-			os.Exit(1)
-		}
-		if rs.EnableMPA {
-			conn.UnaryInterceptors = []proxy.UnaryInterceptor{mpahooks.ProxyClientUnaryInterceptor(state)}
-			conn.StreamInterceptors = []proxy.StreamInterceptor{mpahooks.ProxyClientStreamInterceptor(state)}
-		}
-		state.Conn = conn
-		state.Out = output[batchCnt*rs.BatchSize:]
-		state.Err = errors[batchCnt*rs.BatchSize:]
-=======
->>>>>>> 31f03efe
 		if subcommands.Execute(ctx, state) != subcommands.ExitSuccess {
 			exitCode = subcommands.ExitFailure
 		}
