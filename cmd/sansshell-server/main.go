//go:build go1.17
// +build go1.17

/* Copyright (c) 2019 Snowflake Inc. All rights reserved.

   Licensed under the Apache License, Version 2.0 (the
   "License"); you may not use this file except in compliance
   with the License.  You may obtain a copy of the License at

     http://www.apache.org/licenses/LICENSE-2.0

   Unless required by applicable law or agreed to in writing,
   software distributed under the License is distributed on an
   "AS IS" BASIS, WITHOUT WARRANTIES OR CONDITIONS OF ANY
   KIND, either express or implied.  See the License for the
   specific language governing permissions and limitations
   under the License.
*/

// Package main implements the SansShell server.
package main

import (
	"context"
	_ "embed"
	"flag"
	"fmt"
	"log"
	"os"
	"strings"

	"github.com/go-logr/logr"
	"github.com/go-logr/stdr"

	_ "gocloud.dev/blob/azureblob" // Pull in Azure blob support
	_ "gocloud.dev/blob/fileblob"  // Pull in file blob support
	_ "gocloud.dev/blob/gcsblob"   // Pull in GCS blob support
	_ "gocloud.dev/blob/s3blob"    // Pull in S3 blob support

	"github.com/Snowflake-Labs/sansshell/auth/mtls"
	mtlsFlags "github.com/Snowflake-Labs/sansshell/auth/mtls/flags"
	"github.com/Snowflake-Labs/sansshell/auth/opa"
	"github.com/Snowflake-Labs/sansshell/auth/opa/rpcauth"
	"github.com/Snowflake-Labs/sansshell/cmd/sansshell-server/server"
	"github.com/Snowflake-Labs/sansshell/cmd/util"

	// Import the server modules you want to expose, they automatically register

	// Ansible needs a real import to bind flags.
	ansible "github.com/Snowflake-Labs/sansshell/services/ansible/server"
	_ "github.com/Snowflake-Labs/sansshell/services/exec/server"
	_ "github.com/Snowflake-Labs/sansshell/services/healthcheck/server"
	_ "github.com/Snowflake-Labs/sansshell/services/localfile/server"

	// Packages needs a real import to bind flags.
	packages "github.com/Snowflake-Labs/sansshell/services/packages/server"
	// Process needs a real import to bind flags.
	process "github.com/Snowflake-Labs/sansshell/services/process/server"
	// Sansshell server needs a real import to get at Version
	ssserver "github.com/Snowflake-Labs/sansshell/services/sansshell/server"
	_ "github.com/Snowflake-Labs/sansshell/services/service/server"
	//fdbserver "github.com/Snowflake-Labs/sansshell/services/fdb/server" // To get FDB modules uncomment this line.
)

var (
	//go:embed default-policy.rego
	defaultPolicy string

	policyFlag    = flag.String("policy", defaultPolicy, "Local OPA policy governing access.  If empty, use builtin policy.")
	policyFile    = flag.String("policy-file", "", "Path to a file with an OPA policy.  If empty, uses --policy.")
	hostport      = flag.String("hostport", "localhost:50042", "Where to listen for connections.")
	credSource    = flag.String("credential-source", mtlsFlags.Name(), fmt.Sprintf("Method used to obtain mTLS credentials (one of [%s])", strings.Join(mtls.Loaders(), ",")))
	verbosity     = flag.Int("v", 0, "Verbosity level. > 0 indicates more extensive logging")
	validate      = flag.Bool("validate", false, "If true will evaluate the policy and then exit (non-zero on error)")
	justification = flag.Bool("justification", false, "If true then justification (which is logged and possibly validated) must be passed along in the client context Metadata with the key '"+rpcauth.ReqJustKey+"'")
	version       bool
)

func init() {
<<<<<<< HEAD
	// Uncomment below to set flag defaults.
	//fdbserver.FDBCliUser = "fdbuser"
	//fdbserver.FDBCliGroup = "fdbgroup"
	//fdbserver.FDBCLiLocation = "/some/path/fdbcli"
	//fdbserver.FDBCLIEnvironment = []string{"SOME_ENV_VAR"}
=======
	flag.StringVar(&mtlsFlags.ClientCertFile, "client-cert", mtlsFlags.ClientCertFile, "Path to this client's x509 cert, PEM format")
	flag.StringVar(&mtlsFlags.ClientKeyFile, "client-key", mtlsFlags.ClientKeyFile, "Path to this client's key")
	flag.StringVar(&mtlsFlags.ServerCertFile, "server-cert", mtlsFlags.ServerCertFile, "Path to an x509 server cert, PEM format")
	flag.StringVar(&mtlsFlags.ServerKeyFile, "server-key", mtlsFlags.ServerKeyFile, "Path to the server's TLS key")
	flag.StringVar(&mtlsFlags.RootCAFile, "root-ca", mtlsFlags.RootCAFile, "The root of trust for remote identities, PEM format")

	flag.StringVar(&ansible.AnsiblePlaybookBin, "ansible_playbook_bin", ansible.AnsiblePlaybookBin, "Path to ansible-playbook binary")

	flag.StringVar(&packages.YumBin, "yum-bin", packages.YumBin, "Path to yum binary")

	flag.StringVar(&process.JstackBin, "jstack-bin", process.JstackBin, "Path to the jstack binary")
	flag.StringVar(&process.JmapBin, "jmap-bin", process.JmapBin, "Path to the jmap binary")
	flag.StringVar(&process.PsBin, "ps-bin", process.PsBin, "Path to the ps binary")
	flag.StringVar(&process.PstackBin, "pstack-bin", process.PstackBin, "Path to the pstack binary")
	flag.StringVar(&process.GcoreBin, "gcore-bin", process.GcoreBin, "Path to the gcore binary")

>>>>>>> 4c8a7605
	flag.BoolVar(&version, "version", false, "Returns the server built version from the sansshell server package")
}

func main() {
	flag.Parse()

	if version {
		fmt.Printf("Version: %s\n", ssserver.Version)
		os.Exit(0)
	}

	logOpts := log.Ldate | log.Ltime | log.Lshortfile
	logger := stdr.New(log.New(os.Stderr, "", logOpts)).WithName("sanshell-server")
	stdr.SetVerbosity(*verbosity)

	policy := util.ChoosePolicy(logger, defaultPolicy, *policyFlag, *policyFile)
	ctx := logr.NewContext(context.Background(), logger)

	if *validate {
		_, err := opa.NewAuthzPolicy(ctx, policy)
		if err != nil {
			log.Fatalf("Invalid policy: %v\n", err)
		}
		fmt.Println("Policy passes.")
		os.Exit(0)
	}

	rs := server.RunState{
		Logger:        logger,
		CredSource:    *credSource,
		Hostport:      *hostport,
		Policy:        policy,
		Justification: *justification,
	}
	server.Run(ctx, rs)
}<|MERGE_RESOLUTION|>--- conflicted
+++ resolved
@@ -77,13 +77,12 @@
 )
 
 func init() {
-<<<<<<< HEAD
 	// Uncomment below to set flag defaults.
 	//fdbserver.FDBCliUser = "fdbuser"
 	//fdbserver.FDBCliGroup = "fdbgroup"
 	//fdbserver.FDBCLiLocation = "/some/path/fdbcli"
 	//fdbserver.FDBCLIEnvironment = []string{"SOME_ENV_VAR"}
-=======
+
 	flag.StringVar(&mtlsFlags.ClientCertFile, "client-cert", mtlsFlags.ClientCertFile, "Path to this client's x509 cert, PEM format")
 	flag.StringVar(&mtlsFlags.ClientKeyFile, "client-key", mtlsFlags.ClientKeyFile, "Path to this client's key")
 	flag.StringVar(&mtlsFlags.ServerCertFile, "server-cert", mtlsFlags.ServerCertFile, "Path to an x509 server cert, PEM format")
@@ -100,7 +99,6 @@
 	flag.StringVar(&process.PstackBin, "pstack-bin", process.PstackBin, "Path to the pstack binary")
 	flag.StringVar(&process.GcoreBin, "gcore-bin", process.GcoreBin, "Path to the gcore binary")
 
->>>>>>> 4c8a7605
 	flag.BoolVar(&version, "version", false, "Returns the server built version from the sansshell server package")
 }
 
