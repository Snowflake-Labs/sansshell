/*
Copyright (c) 2023 Snowflake Inc. All rights reserved.

	Licensed under the Apache License, Version 2.0 (the
	"License"); you may not use this file except in compliance
	with the License.  You may obtain a copy of the License at

	  http://www.apache.org/licenses/LICENSE-2.0

	Unless required by applicable law or agreed to in writing,
	software distributed under the License is distributed on an
	"AS IS" BASIS, WITHOUT WARRANTIES OR CONDITIONS OF ANY
	KIND, either express or implied.  See the License for the
	specific language governing permissions and limitations
	under the License.
*/
package metrics

import (
	"context"
	"testing"

	"github.com/Snowflake-Labs/sansshell/testing/testutil"
	"github.com/pkg/errors"
	"go.opentelemetry.io/otel/metric"
	"go.opentelemetry.io/otel/metric/global"
)

func TestNewOtelRecorderWithInvalidOption(t *testing.T) {
	errInvalid := errors.New("invalid")
	invalidOption := func() Option {
		return optionFunc(func(m *OtelRecorder) error {
			return errInvalid
		})
	}

	_, err := NewOtelRecorder(global.Meter("sansshelltesting"), invalidOption())
	t.Log(err)
	testutil.FatalOnNoErr("expected NewOtelRecorder to return error", err, t)
}

func TestNewOtelRecorderWithMetricNamePrefixOption(t *testing.T) {
	metricPrefix := "test-prefix-"
	recorder, err := NewOtelRecorder(global.Meter("sansshelltesting"), WithMetricNamePrefix(metricPrefix))
	testutil.FatalOnErr("unexpected err on NewOtelRecorder", err, t)
	if recorder.prefix != metricPrefix {
		t.Fatalf("Option WithMetricNamePrefix was not applied. Expected recorder prefix: %v, got: %v", metricPrefix, recorder.prefix)
	}
}

func TestAddPrefix(t *testing.T) {
	metricName := "error_count"
	prefix := "test_prefix"
	want := prefix + "_" + metricName
	got := addPrefix(prefix, metricName)
	if got != want {
		t.Fatalf("addPrefix returns: %v, want: %v", got, want)
	}
}

func TestAddInt64Counter(t *testing.T) {
	recorder, err := NewOtelRecorder(global.Meter("sansshelltesting"))
	testutil.FatalOnErr("unexpected err on NewOtelRecorder", err, t)
	counterDef := MetricDefinition{Name: "test_counter", Description: "test"}
	ctx := context.Background()
	// recording a counter for the first time shouldn't return an error
	errCounter := recorder.Counter(ctx, counterDef, 1)
	testutil.FatalOnErr("unexpected err on RegisterInt64Counter", errCounter, t)

	// recording the counter subsequently shouldn't return an error
	errCounter = recorder.Counter(ctx, counterDef, 1)
	testutil.FatalOnErr("unexpected err on RegisterInt64Counter", errCounter, t)
}

func TestRegisterInt64Gauge(t *testing.T) {
	recorder, err := NewOtelRecorder(global.Meter("sansshelltesting"))
	testutil.FatalOnErr("unexpected err on NewOtelRecorder", err, t)
	gaugeDef := MetricDefinition{Name: "disk_usage", Description: "disk"}
	ctx := context.Background()
	diskUsage := int64(50)
	// recording a gauge for the first time shouldn't return an error
<<<<<<< HEAD
	errRegister := recorder.Gauge(ctx, gaugeDef, instrument.Int64Callback(func(_ context.Context, obsrv metric.Int64Observer) error {
=======
	errRegister := recorder.Gauge(ctx, gaugeDef, func(_ context.Context, obsrv metric.Int64Observer) error {
>>>>>>> 443cde9f
		obsrv.Observe(diskUsage)
		return nil
	}))
	testutil.FatalOnErr("unexpected err on RegisterInt64Gauge", errRegister, t)

	// recording a gauge subsequently shouldn't return an error
<<<<<<< HEAD
	errRegister = recorder.Gauge(ctx, gaugeDef, instrument.Int64Callback(func(_ context.Context, obsrv metric.Int64Observer) error {
=======
	errRegister = recorder.Gauge(ctx, gaugeDef, func(_ context.Context, obsrv metric.Int64Observer) error {
>>>>>>> 443cde9f
		obsrv.Observe(0)
		return nil
	}))
	testutil.FatalOnErr("unexpected err on RegisterInt64Counter", errRegister, t)
}<|MERGE_RESOLUTION|>--- conflicted
+++ resolved
@@ -79,22 +79,14 @@
 	ctx := context.Background()
 	diskUsage := int64(50)
 	// recording a gauge for the first time shouldn't return an error
-<<<<<<< HEAD
-	errRegister := recorder.Gauge(ctx, gaugeDef, instrument.Int64Callback(func(_ context.Context, obsrv metric.Int64Observer) error {
-=======
-	errRegister := recorder.Gauge(ctx, gaugeDef, func(_ context.Context, obsrv metric.Int64Observer) error {
->>>>>>> 443cde9f
+	errRegister := recorder.Gauge(ctx, gaugeDef, metric.Int64Callback(func(_ context.Context, obsrv metric.Int64Observer) error {
 		obsrv.Observe(diskUsage)
 		return nil
 	}))
 	testutil.FatalOnErr("unexpected err on RegisterInt64Gauge", errRegister, t)
 
 	// recording a gauge subsequently shouldn't return an error
-<<<<<<< HEAD
-	errRegister = recorder.Gauge(ctx, gaugeDef, instrument.Int64Callback(func(_ context.Context, obsrv metric.Int64Observer) error {
-=======
-	errRegister = recorder.Gauge(ctx, gaugeDef, func(_ context.Context, obsrv metric.Int64Observer) error {
->>>>>>> 443cde9f
+	errRegister = recorder.Gauge(ctx, gaugeDef, metric.Int64Callback(func(_ context.Context, obsrv metric.Int64Observer) error {
 		obsrv.Observe(0)
 		return nil
 	}))
